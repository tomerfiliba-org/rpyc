--- conflicted
+++ resolved
@@ -17,11 +17,7 @@
     strategy:
       fail-fast: false
       matrix:
-<<<<<<< HEAD
-        PYTHON_VERSION: ["3", "3.8", "3.9", "3.10", "3.11", "3.12", "3.13", "3.14.0-rc.1"]
-=======
-        python_version: ["3", "3.10", "3.11", "3.12", "3.13.6", "3.14.0-rc.1"]
->>>>>>> 14f20a77
+        PYTHON_VERSION: ["3", "3.10", "3.11", "3.12", "3.13", "3.14.0-rc.1"]
         RPYC_BIND_THREADS: ["true", "false"]
 
     name: Unittest (${{ matrix.python_version }}, bind_threads=${{ matrix.RPYC_BIND_THREADS }})
