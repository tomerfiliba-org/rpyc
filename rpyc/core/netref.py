--- conflicted
+++ resolved
@@ -120,10 +120,6 @@
         return pickle.loads, (syncreq(self, consts.HANDLE_PICKLE, proto),)
 
 def _make_method(name, doc):
-<<<<<<< HEAD
-    name = str(name)                                      # IronPython issue #10
-=======
->>>>>>> 9ec48d1d
     if name == "__call__":
         def __call__(_self, *args, **kwargs):
             kwargs = tuple(kwargs.items())
@@ -157,19 +153,11 @@
     return methods.items()
 
 def class_factory(clsname, modname, methods):
-<<<<<<< HEAD
     clsname = str(clsname)                                # IronPython issue #10
     modname = str(modname)                                # IronPython issue #10    
     ns = {"__slots__" : ()}
     for name, doc in methods:
         name = str(name)                                  # IronPython issue #10
-=======
-    clsname = str(clsname)   # issue #10
-    modname = str(modname)   # issue #10
-    ns = {"__slots__" : ()}
-    for name, doc in methods:
-        name = str(name)   # issue #10
->>>>>>> 9ec48d1d
         if name not in _local_netref_attrs:
             ns[name] = _make_method(name, doc)
     ns["__module__"] = modname
