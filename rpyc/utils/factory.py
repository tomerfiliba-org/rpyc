"""
RPyC connection factories: ease the creation of a connection for the common 
cases)
"""
import socket

import threading
try:
    from thread import interrupt_main
except ImportError:
    try:
        from _thread import interrupt_main
    except ImportError:
        # assume jython (#83)
        from java.lang import System
        interrupt_main = System.exit

from rpyc import Connection, Channel, SocketStream, TunneledSocketStream, PipeStream, VoidService
from rpyc.utils.registry import UDPRegistryClient
from rpyc.lib import safe_import
ssl = safe_import("ssl")


class DiscoveryError(Exception):
    pass


#------------------------------------------------------------------------------
# API
#------------------------------------------------------------------------------
def connect_channel(channel, service = VoidService, config = {}):
    """creates a connection over a given channel
    
    :param channel: the channel to use
    :param service: the local service to expose (defaults to Void)
    :param config: configuration dict

    :returns: an RPyC connection
    """
    return Connection(service, channel, config = config)

def connect_stream(stream, service = VoidService, config = {}):
    """creates a connection over a given stream

    :param stream: the stream to use
    :param service: the local service to expose (defaults to Void)
    :param config: configuration dict
    
    :returns: an RPyC connection
    """
    return connect_channel(Channel(stream), service = service, config = config)

def connect_pipes(input, output, service = VoidService, config = {}):
    """
    creates a connection over the given input/output pipes
    
    :param input: the input pipe
    :param output: the output pipe
    :param service: the local service to expose (defaults to Void)
    :param config: configuration dict
    
    :returns: an RPyC connection
    """
    return connect_stream(PipeStream(input, output), service = service, config = config)

def connect_stdpipes(service = VoidService, config = {}):
    """
    creates a connection over the standard input/output pipes
    
    :param service: the local service to expose (defaults to Void)
    :param config: configuration dict
    
    :returns: an RPyC connection
    """
    return connect_stream(PipeStream.from_std(), service = service, config = config)

def connect(host, port, service = VoidService, config = {}, ipv6 = False):
    """
    creates a socket-connection to the given host and port
    
    :param host: the hostname to connect to
    :param port: the TCP port to use
    :param service: the local service to expose (defaults to Void)
    :param config: configuration dict
    :param ipv6: whether to use IPv6 or not

    :returns: an RPyC connection
    """
    s = SocketStream.connect(host, port, ipv6 = ipv6)
    return connect_stream(s, service, config)

def ssl_connect(host, port, keyfile = None, certfile = None, ca_certs = None,
        cert_reqs = None, ssl_version = None, ciphers = None,
        service = VoidService, config = {}, ipv6 = False):
    """
    creates an SSL-wrapped connection to the given host (encrypted and
    authenticated).
    
    :param host: the hostname to connect to
    :param port: the TCP port to use
    :param service: the local service to expose (defaults to Void)
    :param config: configuration dict
    :param ipv6: whether to create an IPv6 socket or an IPv4 one
    
    The following arguments are passed directly to 
    `ssl.wrap_socket <http://docs.python.org/dev/library/ssl.html#ssl.wrap_socket>`_:
    
    :param keyfile: see ``ssl.wrap_socket``. May be ``None``
    :param certfile: see ``ssl.wrap_socket``. May be ``None``
    :param ca_certs: see ``ssl.wrap_socket``. May be ``None``
    :param cert_reqs: see ``ssl.wrap_socket``. By default, if ``ca_cert`` is specified,
                      the requirement is set to ``CERT_REQUIRED``; otherwise it is 
                      set to ``CERT_NONE``
    :param ssl_version: see ``ssl.wrap_socket``. The default is ``PROTOCOL_TLSv1``
    :param ciphers: see ``ssl.wrap_socket``. May be ``None``. New in Python 2.7/3.2

    :returns: an RPyC connection
    """
    ssl_kwargs = {"server_side" : False}
    if keyfile is not None:
        ssl_kwargs["keyfile"] = keyfile
    if certfile is not None:
        ssl_kwargs["certfile"] = certfile
    if ca_certs is not None:
        ssl_kwargs["ca_certs"] = ca_certs
        ssl_kwargs["cert_reqs"] = ssl.CERT_REQUIRED
    if cert_reqs is not None:
        ssl_kwargs["cert_reqs"] = cert_reqs
    if ssl_version is None:
        ssl_kwargs["ssl_version"] = ssl.PROTOCOL_TLSv1
    else:
        ssl_kwargs["ssl_version"] = ssl_version
    if ciphers is not None:
        ssl_kwargs["ciphers"] = ciphers
    s = SocketStream.ssl_connect(host, port, ssl_kwargs, ipv6 = ipv6)
    return connect_stream(s, service, config)

def _get_free_port():
    """attempts to find a free port"""
    s = socket.socket(socket.AF_INET, socket.SOCK_STREAM)
    s.bind(("localhost", 0))
    _, port = s.getsockname()
    s.close()
    return port

def ssh_connect(remote_machine, remote_port, service = VoidService, config = {}):
    """
    Connects to an RPyC server over an SSH tunnel (created by plumbum).
    See `Plumbum tunneling <http://plumbum.readthedocs.org/en/latest/remote.html#tunneling>`_ 
    for further details.
    
    :param remote_machine: an :class:`plumbum.remote.RemoteMachine` instance
    :param remote_port: the port of the remote server
    :param service: the local service to expose (defaults to Void)
    :param config: configuration dict

    :returns: an RPyC connection
    """
    loc_port = _get_free_port()
    tun = remote_machine.tunnel(loc_port, remote_port)
    stream = TunneledSocketStream.connect("localhost", loc_port)
    stream.tun = tun
    return Connection(service, Channel(stream), config = config)

def discover(service_name, host = None, registrar = None, timeout = 2):
    """
    discovers hosts running the given service
    
    :param service_name: the service to look for
    :param host: limit the discovery to the given host only (None means any host)
    :param registrar: use this registry client to discover services. if None,
                      use the default UDPRegistryClient with the default settings.
    :param timeout: the number of seconds to wait for a reply from the registry
                    if no hosts are found, raises DiscoveryError
    
    :raises: ``DiscoveryError`` if no server is found
    :returns: a list of (ip, port) pairs
    """
    if registrar is None:
        registrar = UDPRegistryClient(timeout = timeout)
    addrs = registrar.discover(service_name)
    if not addrs:
        raise DiscoveryError("no servers exposing %r were found" % (service_name,))
    if host:
        ips = socket.gethostbyname_ex(host)[2]
        addrs = [(h, p) for h, p in addrs if h in ips]
    if not addrs:
        raise DiscoveryError("no servers exposing %r were found on %r" % (service_name, host))
    return addrs

def connect_by_service(service_name, host = None, service = VoidService, config = {}):
    """create a connection to an arbitrary server that exposes the requested service
    
    :param service_name: the service to discover
    :param host: limit discovery to the given host only (None means any host)
    :param service: the local service to expose (defaults to Void)
    :param config: configuration dict

    :raises: ``DiscoveryError`` if no server is found
    :returns: an RPyC connection
    """
    host, port = discover(service_name, host = host)[0]
    return connect(host, port, service, config = config)

def connect_subproc(args, service = VoidService, config = {}):
    """runs an rpyc server on a child process that and connects to it over
    the stdio pipes. uses the subprocess module.
    
    :param args: the args to Popen, e.g., ["python", "-u", "myfile.py"]
    :param service: the local service to expose (defaults to Void)
    :param config: configuration dict
    """
    from subprocess import Popen, PIPE
    proc = Popen(args, stdin = PIPE, stdout = PIPE)
    conn = connect_pipes(proc.stdout, proc.stdin, service = service, config = config)
    conn.proc = proc # just so you can have control over the processs
    return conn

def connect_thread(service = VoidService, config = {}, remote_service = VoidService, remote_config = {}):
    """starts an rpyc server on a new thread, bound to an arbitrary port, 
    and connects to it over a socket.
    
    :param service: the local service to expose (defaults to Void)
    :param config: configuration dict
    :param server_service: the remote service to expose (of the server; defaults to Void)
    :param server_config: remote configuration dict (of the server)
    """
    listener = socket.socket()
    listener.bind(("localhost", 0))
    listener.listen(1)

    def server(listener = listener):
        client = listener.accept()[0]
        listener.close()
        conn = connect_stream(SocketStream(client), service = remote_service,
            config = remote_config)
        try:
            conn.serve_all()
        except KeyboardInterrupt:
            interrupt_main()

    t = threading.Thread(target = server)
    t.setDaemon(True)
    t.start()
    host, port = listener.getsockname()
    return connect(host, port, service = service, config = config)

def connect_multiprocess(service = VoidService, config = {}, remote_service = VoidService, remote_config = {}, args={}):
    """starts an rpyc server on a new process, bound to an arbitrary port, 
    and connects to it over a socket. Basically a copy of connect_thread().
    However if args is used and if these are shared memory then changes
    will be bi-directional. That is we now have access to shared memmory.
    
    :param service: the local service to expose (defaults to Void)
    :param config: configuration dict
    :param server_service: the remote service to expose (of the server; defaults to Void)
    :param server_config: remote configuration dict (of the server)
    :param args: dict of local vars to pass to new connection, form {'name':var}
    
    Contributed by *@tvanzyl*
    """
    from multiprocessing import Process
    
    listener = socket.socket()
    listener.bind(("localhost", 0))
    listener.listen(1)
    
    def server(listener=listener, args=args):
        client = listener.accept()[0]
        listener.close()
        conn = connect_stream(SocketStream(client), service = remote_service, config = remote_config)        
        try:
            for k in args:
                conn._local_root.exposed_namespace[k] = args[k]
            conn.serve_all()
        except KeyboardInterrupt:
<<<<<<< HEAD
            interrupt_main()            
    proc = Process(target = server)
    proc.start()
    host, port = listener.getsockname()
    conn = connect(host, port, service = service, config = config)
    conn.proc = proc
    return 
=======
            interrupt_main()
    
    t = Process(target = server)
    t.start()
    host, port = listener.getsockname()
    return connect(host, port, service = service, config = config)

>>>>>>> 931b364a
<|MERGE_RESOLUTION|>--- conflicted
+++ resolved
@@ -274,20 +274,8 @@
                 conn._local_root.exposed_namespace[k] = args[k]
             conn.serve_all()
         except KeyboardInterrupt:
-<<<<<<< HEAD
-            interrupt_main()            
-    proc = Process(target = server)
-    proc.start()
-    host, port = listener.getsockname()
-    conn = connect(host, port, service = service, config = config)
-    conn.proc = proc
-    return 
-=======
             interrupt_main()
-    
-    t = Process(target = server)
-    t.start()
-    host, port = listener.getsockname()
-    return connect(host, port, service = service, config = config)
-
->>>>>>> 931b364a
+    	t = Process(target = server)
+    	t.start()
+    	host, port = listener.getsockname()
+    	return connect(host, port, service = service, config = config)