"""
A library of various helpers functions and classes
"""
import inspect
import sys
import socket
import logging
import threading
import time
import random
from rpyc.lib.compat import maxint  # noqa: F401


SPAWN_THREAD_PREFIX = 'RpycSpawnThread'


class MissingModule(object):
    __slots__ = ["__name"]

    def __init__(self, name):
        self.__name = name

    def __getattr__(self, name):
        if name.startswith("__"):  # issue 71
            raise AttributeError(f"module {self.__name!r} not found")
        raise ImportError(f"module {self.__name!r} not found")

    def __bool__(self):
        return False
    __nonzero__ = __bool__


def safe_import(name):
    try:
        mod = __import__(name, None, None, "*")
    except ImportError:
        mod = MissingModule(name)
    except Exception:
        # issue 72: IronPython on Mono
        if sys.platform == "cli" and name == "signal":  # os.name == "posix":
            mod = MissingModule(name)
        else:
            raise
    return mod


def setup_logger(quiet=False, logfile=None, namespace=None):
    opts = {}
    if quiet:
        opts['level'] = logging.ERROR
        opts['format'] = '%(asctime)s %(levelname)s: %(message)s'
        opts['datefmt'] = '%b %d %H:%M:%S'
    else:
        opts['level'] = logging.DEBUG
        opts['format'] = '%(asctime)s %(levelname)s %(name)s[%(threadName)s]: %(message)s'
        opts['datefmt'] = '%b %d %H:%M:%S'
    if logfile:
        opts['filename'] = logfile
    logging.basicConfig(**opts)
    return logging.getLogger('rpyc' if namespace is None else f'rpyc.{namespace}')


class hybridmethod(object):
    """Decorator for hybrid instance/class methods that will act like a normal
    method if accessed via an instance, but act like classmethod if accessed
    via the class."""

    def __init__(self, func):
        self.func = func

    def __get__(self, obj, cls):
        return self.func.__get__(cls if obj is None else obj, obj)

    def __set__(self, obj, val):
        raise AttributeError("Cannot overwrite method")


def hasattr_static(obj, attr):
    """Returns if `inspect.getattr_static` can find an attribute of ``obj``."""
    try:
        inspect.getattr_static(obj, attr)
    except AttributeError:
        return False
    else:
        return True


def spawn(*args, **kwargs):
    """Start and return daemon thread. ``spawn(func, *args, **kwargs)``."""
    func, args = args[0], args[1:]
    str_id_pack = '-'.join([f'{i}' for i in get_id_pack(func)])
    thread = threading.Thread(name=f'{SPAWN_THREAD_PREFIX}-{str_id_pack}', target=func, args=args, kwargs=kwargs)
    thread.daemon = True
    thread.start()
    return thread


def spawn_waitready(init, main):
    """
    Start a thread that runs ``init`` and then ``main``. Wait for ``init`` to
    be finished before returning.

    Returns a tuple ``(thread, init_result)``.
    """
    event = threading.Event()
    stack = [event]     # used to exchange arguments with thread, so `event`
    # can be deleted when it has fulfilled its purpose.

    def start():
        stack.append(init())
        stack.pop(0).set()
        return main()
    thread = spawn(start)
    event.wait()
    return thread, stack.pop()


class Timeout(object):

    def __init__(self, timeout):
        if isinstance(timeout, Timeout):
            self.finite = timeout.finite
            self.tmax = timeout.tmax
        else:
            self.finite = timeout is not None and timeout >= 0
            self.tmax = time.time() + timeout if self.finite else None

    def expired(self):
        return self.finite and time.time() >= self.tmax

    def timeleft(self):
        return max((0, self.tmax - time.time())) if self.finite else None

    def sleep(self, interval):
        time.sleep(min(interval, self.timeleft()) if self.finite else interval)


def socket_backoff_connect(family, socktype, proto, addr, timeout, attempts):
    """connect will backoff if the response is not ready for a pseudo random number greater than zero and less than
        51e-6, 153e-6, 358e-6, 768e-6, 1587e-6, 3225e-6, 6502e-6, 13056e-6, 26163e-6, 52377e-6
    this should help avoid congestion.
    """
    sock = socket.socket(family, socktype, proto)
    collision = 0
    connecting = True
    while connecting:
        collision += 1
        try:
            sock.settimeout(timeout)
            sock.connect(addr)
            connecting = False
        except socket.timeout:
            if collision == attempts or attempts < 1:
                raise
            else:
                sock.close()
                sock = socket.socket(family, socktype, proto)
                time.sleep(exp_backoff(collision))
    return sock


def exp_backoff(collision):
    """ Exponential backoff algorithm from
    Peterson, L.L., and Davie, B.S. Computer Networks: a systems approach. 5th ed. pp. 127
    """
    n = min(collision, 10)
    supremum_adjustment = 1 if n > 3 else 0
    k = random.uniform(0, 2**n - supremum_adjustment)
    return k * 0.0000512


def get_id_pack(obj):
    """introspects the given "local" object, returns id_pack as expected by
    BaseNetref

    The given object is "local" in the sense that it is from the local
    cache. Any object in the local cache exists in the current address
    space or is a netref. A netref in the local cache could be from a
    chained-connection. To handle type related behavior properly, the
    attribute `__class__` is a descriptor for netrefs.

    So, check thy assumptions regarding the given object when creating
    `id_pack`.
    """
    undef = object()
    name_pack = getattr(obj, '____id_pack__', undef)
    if name_pack is not undef:
        return name_pack

    obj_name = getattr(obj, '__name__', None)
<<<<<<< HEAD
    if (inspect.ismodule(obj) or obj_name == 'module'):
        if isinstance(obj, type):  # module
            obj_cls = type(obj)
            name_pack = (
                f'{obj_cls.__module__}.{obj_cls.__name__}'
            )
            return (name_pack, id(type(obj)), id(obj))

=======
    if inspect.ismodule(obj):
        # Handle instances of the module class. Since inspect.ismodule(obj) is False,
        # the module class id pack must have zero for the instance object id.
>>>>>>> aeab399b
        if inspect.ismodule(obj) and obj_name != 'module':
            if obj_name in sys.modules:
                name_pack = obj_name
            else:
                obj_cls = getattr(obj, '__class__', type(obj))
<<<<<<< HEAD
                name_pack = (
                    f'{obj_cls.__module__}.{obj_name}'
                )
        elif inspect.ismodule(obj):
            name_pack = (
                f'{obj.__module__}.{obj_name}'
            )
        else:
            obj_module = getattr(obj, '__module__', undef)
            if obj_module is not undef:
                name_pack = (
                    f'{obj.__module__}.{obj_name}'
                )
=======
                name_pack = f'{obj_cls.__module__}.{obj_name}'
        elif inspect.ismodule(obj):
            name_pack = '{obj.__module__}.{obj_name}'
        else:
            obj_module = getattr(obj, '__module__', undef)
            if obj_module is not undef:
                name_pack = f'{obj.__module__}.{obj_name}'
>>>>>>> aeab399b
            else:
                name_pack = obj_name
        return (name_pack, id(type(obj)), id(obj))

    if not inspect.isclass(obj):
        obj_cls = getattr(obj, '__class__', type(obj))
<<<<<<< HEAD
        name_pack = (
            f'{obj_cls.__module__}.{obj_cls.__name__}'
        )
        return (name_pack, id(type(obj)), id(obj))

    name_pack = (
        f'{obj.__module__}.{obj_name}'
    )
=======
        name_pack = f'{obj_cls.__module__}.{obj_cls.__name__}'
        return (name_pack, id(type(obj)), id(obj))

    name_pack = f'{obj.__module__}.{obj_name}'
>>>>>>> aeab399b
    return (name_pack, id(obj), 0)


def get_methods(obj_attrs, obj):
    """introspects the given (local) object, returning a list of all of its
    methods (going up the MRO).

    :param obj: any local (not proxy) python object

    :returns: a list of ``(method name, docstring)`` tuples of all the methods
              of the given object
    """
    methods = {}
    attrs = {}
    if isinstance(obj, type):
        # don't forget the darn metaclass
        mros = list(reversed(type(obj).__mro__)) + list(reversed(obj.__mro__))
    else:
        mros = reversed(type(obj).__mro__)
    for basecls in mros:
        attrs.update(basecls.__dict__)
    for name, attr in attrs.items():
        if name not in obj_attrs and inspect.isroutine(attr):
            methods[name] = inspect.getdoc(attr)
    return methods.items()<|MERGE_RESOLUTION|>--- conflicted
+++ resolved
@@ -188,40 +188,14 @@
         return name_pack
 
     obj_name = getattr(obj, '__name__', None)
-<<<<<<< HEAD
-    if (inspect.ismodule(obj) or obj_name == 'module'):
-        if isinstance(obj, type):  # module
-            obj_cls = type(obj)
-            name_pack = (
-                f'{obj_cls.__module__}.{obj_cls.__name__}'
-            )
-            return (name_pack, id(type(obj)), id(obj))
-
-=======
     if inspect.ismodule(obj):
         # Handle instances of the module class. Since inspect.ismodule(obj) is False,
         # the module class id pack must have zero for the instance object id.
->>>>>>> aeab399b
         if inspect.ismodule(obj) and obj_name != 'module':
             if obj_name in sys.modules:
                 name_pack = obj_name
             else:
                 obj_cls = getattr(obj, '__class__', type(obj))
-<<<<<<< HEAD
-                name_pack = (
-                    f'{obj_cls.__module__}.{obj_name}'
-                )
-        elif inspect.ismodule(obj):
-            name_pack = (
-                f'{obj.__module__}.{obj_name}'
-            )
-        else:
-            obj_module = getattr(obj, '__module__', undef)
-            if obj_module is not undef:
-                name_pack = (
-                    f'{obj.__module__}.{obj_name}'
-                )
-=======
                 name_pack = f'{obj_cls.__module__}.{obj_name}'
         elif inspect.ismodule(obj):
             name_pack = '{obj.__module__}.{obj_name}'
@@ -229,28 +203,16 @@
             obj_module = getattr(obj, '__module__', undef)
             if obj_module is not undef:
                 name_pack = f'{obj.__module__}.{obj_name}'
->>>>>>> aeab399b
             else:
                 name_pack = obj_name
         return (name_pack, id(type(obj)), id(obj))
 
     if not inspect.isclass(obj):
         obj_cls = getattr(obj, '__class__', type(obj))
-<<<<<<< HEAD
-        name_pack = (
-            f'{obj_cls.__module__}.{obj_cls.__name__}'
-        )
-        return (name_pack, id(type(obj)), id(obj))
-
-    name_pack = (
-        f'{obj.__module__}.{obj_name}'
-    )
-=======
         name_pack = f'{obj_cls.__module__}.{obj_cls.__name__}'
         return (name_pack, id(type(obj)), id(obj))
 
     name_pack = f'{obj.__module__}.{obj_name}'
->>>>>>> aeab399b
     return (name_pack, id(obj), 0)
 
 
